--- conflicted
+++ resolved
@@ -738,196 +738,5 @@
             await self.manager.send_action(reload_action)
             
         except Exception as e:
-<<<<<<< HEAD
-            raise
-=======
             logger.error(f"Error updating dialplan for endpoint {extension}: {e}")
             raise
-
-    async def _remove_endpoint_from_dialplan(self, extension: str) -> None:
-        """Remove the endpoint from the dialplan in extensions.conf"""
-        try:
-            # Get contexts from extensions.conf
-            get_config_action = {
-                'Action': 'GetConfig',
-                'Filename': 'extensions.conf'
-            }
-            
-            response = await self.manager.send_action(get_config_action)
-            
-            # Find contexts with this extension
-            contexts_to_update = []
-            current_context = None
-            
-            for event in response:
-                # Check if event is a dictionary-like object
-                if not hasattr(event, 'get'):
-                    continue
-                    
-                if 'Category' in event:
-                    current_context = event.get('Category')
-                elif 'Line' in event and current_context:
-                    line_value = event.get('Line', '')
-                    # Check if line_value is a string before using it
-                    if isinstance(line_value, str) and f'exten => {extension},' in line_value:
-                        contexts_to_update.append(current_context)
-            
-            # Remove extension from each context
-            for context in contexts_to_update:
-                actions = {
-                    'Action': 'UpdateConfig',
-                    'SrcFilename': 'extensions.conf',
-                    'DstFilename': 'extensions.conf',
-                    'Reload': 'yes',
-                    'Action-000000': 'DelVar',
-                    'Cat-000000': context,
-                    'Var-000000': f'exten',
-                    'Match-000000': f'{extension},1,.*'
-                }
-                
-                # Send delete action
-                await self.manager.send_action(actions)
-            
-            # If no contexts found, just continue without error
-            if not contexts_to_update:
-                logger.info(f"No dialplan entries found for endpoint {extension}")
-            
-            # Reload dialplan
-            reload_action = {'Action': 'DialplanReload'}
-            await self.manager.send_action(reload_action)
-            
-        except Exception as e:
-            logger.error(f"Error removing endpoint {extension} from dialplan: {e}")
-            # Don't raise the exception, just log it and continue
-            # This allows the endpoint deletion to proceed even if dialplan removal fails
-            
-    async def get_endpoint_config(self, extension: str) -> Dict:
-        """Read the complete configuration for a specific endpoint
-        
-        This function retrieves the full configuration of an endpoint from pjsip.conf,
-        including its auth and aor sections.
-        
-        Args:
-            extension: The endpoint extension to retrieve configuration for
-            
-        Returns:
-            Dict: Complete endpoint configuration with the following structure:
-                {
-                    'status': 'success' or 'error',
-                    'message': Status message,
-                    'config': {
-                        'endpoint': {key-value pairs of endpoint section},
-                        'auth': {key-value pairs of auth section},
-                        'aor': {key-value pairs of aor section}
-                    }
-                }
-        """
-        if not self._connected:
-            await self.connect()
-            
-        try:
-            # Check if endpoint exists using PJSIPShowEndpoint directly instead of get_endpoint_details
-            action = {'Action': 'PJSIPShowEndpoint', 'Endpoint': extension}
-            response = await self.manager.send_action(action)
-           
-
-            # If response is empty or doesn't contain any events, endpoint doesn't exist
-            if not response or len(response) == 0:
-                return {
-                    'status': 'error',
-                    'message': f'Endpoint {extension} not found'
-                }
-            
-            # Now that we've confirmed the endpoint exists, use GetConfig AMI action to read pjsip.conf
-            # First, get the main endpoint section
-            get_config_action = {
-                'Action': 'GetConfig',
-                'Filename': 'pjsip.conf',
-                'Category': f"{extension}"
-            }
-            
-            endpoint_response = await self.manager.send_action(get_config_action)
-            logger.info(f"Endpoint response: {endpoint_response}")
-            
-            # Get the auth section
-            auth_config_action = {
-                'Action': 'GetConfig',
-                'Filename': 'pjsip.conf',
-                'Category': f"{extension}-auth"
-            }
-            
-            auth_response = await self.manager.send_action(auth_config_action)
-            logger.info(f"Auth response: {auth_response}")
-            
-            # Get the aor section
-            aor_config_action = {
-                'Action': 'GetConfig',
-                'Filename': 'pjsip.conf',
-                'Category': f"{extension}-aors"
-            }
-            
-            aor_response = await self.manager.send_action(aor_config_action)
-            logger.info(f"AOR response: {aor_response}")
-            
-            # Initialize configuration sections
-            config = {
-                'endpoint': {},
-                'auth': {},
-                'aor': {}
-            }
-            
-            # Helper function to parse AMI response
-            def parse_ami_section(response) -> Dict:
-                if not response or len(response) == 0:
-                    return {}
-                
-                try:
-                    # Parse the response directly
-                    parsed_section = {}
-                    
-                    # Convert the response to a string and look for patterns
-                    response_str = str(response)
-                    
-                    # Extract all Line-* entries from the response string
-                    # Format is typically: Line-000000-000000='type=endpoint'
-                    line_matches = re.findall(r"Line-\d+-\d+='([^']+)'", response_str)
-                    
-                    # Process each line match
-                    for line in line_matches:
-                        if '=' in line:
-                            parts = line.split('=', 1)
-                            parsed_section[parts[0]] = parts[1]
-                    
-                    return parsed_section
-                except Exception as e:
-                    logger.error(f"Error parsing AMI section: {e}")
-                    return {}
-            
-            # Process each section using the helper function
-            config['endpoint'] = parse_ami_section(endpoint_response)
-            config['auth'] = parse_ami_section(auth_response)
-            config['aor'] = parse_ami_section(aor_response)
-            
-            logger.info(f"Configuration retrieved for endpoint {extension}: {config}")
-
-            # Check if we found any configuration
-            if not config['endpoint'] and not config['auth'] and not config['aor']:
-                return {
-                    'status': 'error',
-                    'message': f'No configuration found for endpoint {extension}'
-                }
-            
-            # Return the complete configuration
-            return {
-                'status': 'success',
-                'message': f'Configuration retrieved for endpoint {extension}',
-                'config': config
-            }
-            
-        except Exception as e:
-            logger.error(f"Error retrieving endpoint configuration: {e}")
-            return {
-                'status': 'error',
-                'message': f'Failed to retrieve endpoint configuration: {str(e)}'
-            }
->>>>>>> a1f1b599
