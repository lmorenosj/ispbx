#app.py
from email import message
import os
import socketio
import uvicorn
from fastapi import FastAPI, Body
from fastapi.middleware.cors import CORSMiddleware
from fastapi.staticfiles import StaticFiles
from fastapi.responses import FileResponse
from typing import Optional, List
from fastapi import HTTPException
import logging
from contextlib import asynccontextmanager
from client import AmiClient
from events import sio, broadcast_event  # Import from events.py
from endpoint_manager import EndpointManager
from pydantic import BaseModel

# Configure logging
logging.basicConfig(level=logging.INFO, format='%(asctime)s - %(name)s - %(levelname)s - %(message)s')
logger = logging.getLogger(__name__)

# Pydantic models for endpoint operations
class EndpointCreate(BaseModel):
    endpoint_id: str  # Required
    password: str     # Required
    name: Optional[str] = None
    context: str = "from-internal"
    transport: str = "transport-udp"
    codecs: List[str] = ["g722"]
    max_contacts: int = 1

class EndpointUpdate(BaseModel):
    password: Optional[str] = None
    name: Optional[str] = None
    context: Optional[str] = None
    transport: Optional[str] = None
    codecs: Optional[List[str]] = None
    max_contacts: Optional[int] = None

# Initialize AMI client with the broadcast_event
ami_client = AmiClient(
    event_callback=broadcast_event,
    host=os.getenv('ASTERISK_HOST', '127.0.0.1'),
    port=int(os.getenv('ASTERISK_AMI_PORT', '5038')),
    username=os.getenv('ASTERISK_AMI_USER', 'admin'),
    password=os.getenv('ASTERISK_AMI_PASSWORD', 'admin')
)

# Initialize endpoint manager
endpoint_manager = EndpointManager(
    host=os.getenv('MYSQL_HOST', 'localhost'),
    port=int(os.getenv('MYSQL_PORT', '3306')),
    user=os.getenv('MYSQL_USER', 'asteriskuser'),
    password=os.getenv('MYSQL_PASSWORD', 'asteriskpassword'),
    db=os.getenv('MYSQL_DATABASE', 'asterisk')
)

# Define lifespan context manager
@asynccontextmanager
async def lifespan(app: FastAPI):
    try:
        logger.info("Starting application, connecting to AMI...")
        await ami_client.connect()
        logger.info("AMI connection established successfully")
        
        # Connect to MySQL database
        logger.info("Connecting to MySQL database...")
        await endpoint_manager.connect()
        logger.info("MySQL connection established successfully")
        
        # Set AMI client in endpoint manager to enable configuration reloads
        endpoint_manager.ami_client = ami_client
        logger.info("AMI client set in endpoint manager")
        
        # Test AMI event handling
        logger.info("Testing AMI event handling...")
        test_event = {
            "Event": "TestEvent",
            "Message": "This is a test event to verify event handling"
        }
        await broadcast_event("TestEvent", test_event)
        logger.info("Test event broadcast completed")
        
        yield
    except Exception as e:
        logger.error(f"Error during startup: {e}")
    finally:
        try:
            logger.info("Shutting down, closing AMI connection...")
            await ami_client.close()
            logger.info("AMI connection closed successfully")
            
            # Close MySQL connection
            logger.info("Closing MySQL connection...")
            await endpoint_manager.close()
            logger.info("MySQL connection closed successfully")
        except Exception as e:
            logger.error(f"Error during shutdown: {e}")

# Create FastAPI app with lifespan
app = FastAPI(
    title="ISPBX Manager",
    description="Real-time PBX Management API",
    version="1.0.0",
    lifespan=lifespan
)

# Configure CORS
app.add_middleware(
    CORSMiddleware,
    allow_origins=["*"],
    allow_credentials=True,
    allow_methods=["*"],
    allow_headers=["*"]
)

# Socket.IO event handlers
@sio.event
async def connect(sid, environ):
    logger.info(f"SocketIO client connected: {sid}")
    pass

@sio.event
async def disconnect(sid):
    logger.info(f"SocketIO client disconnected: {sid}")
    pass

""" # Mount static files directory
static_dir = os.path.join(os.path.dirname(os.path.dirname(os.path.dirname(__file__))), 'frontend', 'static')
app.mount("/static", StaticFiles(directory=static_dir), name="static")

# Favicon route
@app.get('/favicon.ico', include_in_schema=False)
async def favicon():
    favicon_path = os.path.join(static_dir, 'img', 'favicon.ico')
    return FileResponse(favicon_path) """

# Mount Socket.IO on the FastAPI app
socket_app = socketio.ASGIApp(sio, app)



@app.get("/")
async def root():
    return {
        "message": "ISPBX Manager API",
        "status": "healthy",
        "version": "1.0.0"
    }

@app.get("/api/endpoints")
@app.get("/api/endpoints/{extension}")
async def get_pjsip_details(extension: Optional[str] = None):
    """Get details for all or a specific PJSIP endpoint"""
    try:
        # Get endpoint details, passing None if no extension is provided
        endpoint_details = await ami_client.get_endpoint_details(extension)
        
        # If an extension is specified and not found, raise 404
        if extension and not endpoint_details.get('details'):
            raise HTTPException(status_code=404, detail=f"Extension {extension} not found")
        
        # Prepare response
        response = {
            "status": "success",
            "endpoints": endpoint_details.get('endpoints', []),
            "details": endpoint_details.get('details', {})
        }
        
        # Log the request
        logger.info(f"Request: endpoint=/endpoints/{extension if extension else ''}, method=GET, params={{'extension': extension}}, status_code=200")
        return response
    except HTTPException:
        raise
    except Exception as e:
        # Log error for the specific endpoint or general endpoint retrieval
        logger.error(f"Error getting PJSIP details: {e}")
        raise HTTPException(status_code=500, detail="Failed to get endpoint details")

<<<<<<< HEAD
# Endpoint Management API Routes
@app.post("/api/endpoints", status_code=201)
async def create_endpoint(endpoint: EndpointCreate):
    """Create a new SIP endpoint"""
    try:
        # Check if endpoint already exists
        logger.info(f"Creating endpoint {endpoint.endpoint_id}, payload={endpoint}")
        existing = await endpoint_manager.get_endpoint(endpoint.endpoint_id)
        if existing:
            raise HTTPException(status_code=409, detail=f"Endpoint {endpoint.endpoint_id} already exists")
        
        # Create the endpoint
        success = await endpoint_manager.create_endpoint(
            endpoint_id=endpoint.endpoint_id,
            password=endpoint.password,
            name=endpoint.name,
            context=endpoint.context,
            transport=endpoint.transport,
            codecs=endpoint.codecs,
            max_contacts=endpoint.max_contacts
        )
        
        if not success:
            raise HTTPException(status_code=500, detail="Failed to create endpoint")
        
        # Reload Asterisk to apply changes
        await ami_client.manager.send_action({'Action': 'PJSIPReload'})
        
        logger.info(f"Created endpoint {endpoint.endpoint_id}")
        return {"status": "success", "message": f"Endpoint {endpoint.endpoint_id} created successfully"}
    except HTTPException:
        raise
    except Exception as e:
        logger.error(f"Error creating endpoint: {e}")
        raise HTTPException(status_code=500, detail=f"Failed to create endpoint: {str(e)}")

@app.get("/api/endpoints/db")
async def list_db_endpoints():
    """List all endpoints from the database"""
    try:
        endpoints = await endpoint_manager.list_endpoints()
        return {"status": "success", "endpoints": endpoints}
    except Exception as e:
        logger.error(f"Error listing endpoints: {e}")
        raise HTTPException(status_code=500, detail="Failed to list endpoints")

@app.get("/api/endpoints/db/{endpoint_id}")
async def get_db_endpoint(endpoint_id: str):
    """Get details for a specific endpoint from the database"""
    try:
        endpoint = await endpoint_manager.get_endpoint(endpoint_id)
        if not endpoint:
            raise HTTPException(status_code=404, detail=f"Endpoint {endpoint_id} not found")
        
        return {"status": "success", "endpoint": endpoint}
    except HTTPException:
        raise
    except Exception as e:
        logger.error(f"Error getting endpoint {endpoint_id}: {e}")
        raise HTTPException(status_code=500, detail="Failed to get endpoint details")

@app.put("/api/endpoints/{endpoint_id}")
async def update_endpoint(endpoint_id: str, updates: EndpointUpdate):
    """Update an existing SIP endpoint"""
    try:
        # Check if endpoint exists
        existing = await endpoint_manager.get_endpoint(endpoint_id)
        if not existing:
            raise HTTPException(status_code=404, detail=f"Endpoint {endpoint_id} not found")
        
        # Convert Pydantic model to dict, excluding None values
        updates_dict = {k: v for k, v in updates.dict().items() if v is not None}
        
        if not updates_dict:
            return {"status": "success", "message": "No updates provided"}
        
        # Update the endpoint
        success = await endpoint_manager.update_endpoint(endpoint_id, updates_dict)
        
        if not success:
            raise HTTPException(status_code=500, detail="Failed to update endpoint")
        
        # Reload Asterisk to apply changes
        await ami_client.manager.send_action({'Action': 'PJSIPReload'})
        
        logger.info(f"Updated endpoint {endpoint_id}")
        return {"status": "success", "message": f"Endpoint {endpoint_id} updated successfully"}
    except HTTPException:
        raise
    except Exception as e:
        logger.error(f"Error updating endpoint {endpoint_id}: {e}")
        raise HTTPException(status_code=500, detail=f"Failed to update endpoint: {str(e)}")

@app.delete("/api/endpoints/{endpoint_id}")
async def delete_endpoint(endpoint_id: str):
    """Delete a SIP endpoint"""
    try:
        # Check if endpoint exists
        existing = await endpoint_manager.get_endpoint(endpoint_id)
        if not existing:
            raise HTTPException(status_code=404, detail=f"Endpoint {endpoint_id} not found")
        
        # Delete the endpoint
        success = await endpoint_manager.delete_endpoint(endpoint_id)
        
        if not success:
            raise HTTPException(status_code=500, detail="Failed to delete endpoint")
        
        # Reload Asterisk to apply changes
        await ami_client.manager.send_action({'Action': 'PJSIPReload'})
        
        logger.info(f"Deleted endpoint {endpoint_id}")
        return {"status": "success", "message": f"Endpoint {endpoint_id} deleted successfully"}
    except HTTPException:
        raise
    except Exception as e:
        logger.error(f"Error deleting endpoint {endpoint_id}: {e}")
        raise HTTPException(status_code=500, detail=f"Failed to delete endpoint: {str(e)}")
=======

@app.get("/api/endpoints/{extension}/config")
async def get_endpoint_config(extension: str):
    """Get the complete configuration for a specific endpoint
    
    Returns the full configuration of an endpoint from pjsip.conf,
    including its endpoint, auth, and aor sections.
    """
    try:
        # Get endpoint configuration
        logger.info(f"Request: endpoint=/endpoints/{extension}/config, method=GET")
        result = await ami_client.get_endpoint_config(extension)
        
        # Check result
        if result['status'] == 'error':
            if 'not found' in result['message']:
                raise HTTPException(status_code=404, detail=result['message'])
            else:
                raise HTTPException(status_code=400, detail=result['message'])
        
        # Log the request
        logger.info(f"Request: endpoint=/endpoints/{extension}/config, method=GET, status_code=200")
        
        # Return success response with configuration
        return {
            "status": "success",
            "message": result['message'],
            "config": result['config']
        }
    except HTTPException:
        raise
    except Exception as e:
        # Log error
        logger.error(f"Error getting endpoint configuration: {e}")
        raise HTTPException(status_code=500, detail="Failed to get endpoint configuration")




@app.put("/api/endpoints/{extension}")
async def update_endpoint(extension: str, endpoint_data: dict):
    """Update an existing PJSIP endpoint configuration
    
    Optional fields in endpoint_data:
    - name: The caller ID name
    - password: Authentication password
    - context: Dialplan context for incoming calls
    - transport: SIP transport
    - allow: Allowed codecs
    - disallow: Disallowed codecs
    """
    try:
        # Update the endpoint
        logger.info(f"Updating endpoint {extension} with data: {endpoint_data}")
        result = await ami_client.update_endpoint(extension, endpoint_data)
        
        # Check result
        if result['status'] == 'error':
            if 'not found' in result['message']:
                raise HTTPException(status_code=404, message=result['message'])
            else:
                raise HTTPException(status_code=400, message=result['message'])
        
        # Log the request
        logger.info(f"Request: endpoint=/endpoints/{extension}, method=PUT, data={endpoint_data}, status_code=200")
        
        # Return success response
        return {
            "status": "success",
            "message": result['message'],
            "extension": result['extension']
        }
    except HTTPException:
        raise
    except Exception as e:
        # Log error
        logger.error(f"Error updating endpoint: {e}")
        raise HTTPException(status_code=500, message="Failed to update endpoint")


@app.post("/api/endpoints", status_code=201)
async def add_endpoint(endpoint_data: dict):
    """Add a new PJSIP endpoint configuration
    
    Required fields in endpoint_data:
    - extension: The endpoint extension number
    - name: The caller ID name
    - password: Authentication password
    
    Optional fields in endpoint_data:
    - context: Dialplan context for incoming calls (default: from-internal)
    - transport: SIP transport (default: transport-udp)
    - allow: Allowed codecs (default: ulaw,alaw)
    - disallow: Disallowed codecs (default: all)
    """
    try:
        # Add the endpoint
        result = await ami_client.add_endpoint(endpoint_data)
        
        # Check result
        if result['status'] == 'error':
            raise HTTPException(status_code=400, detail=result['message'])
        
        # Log the request
        logger.info(f"Request: endpoint=/endpoints, method=POST, data={endpoint_data}, status_code=201")
        
        # Return success response
        return {
            "status": "success",
            "message": result['message'],
            "extension": result['extension']
        }
    except HTTPException:
        raise
    except Exception as e:
        # Log error
        logger.error(f"Error adding endpoint: {e}")
        raise HTTPException(status_code=500, detail="Failed to add endpoint")


@app.delete("/api/endpoints/{extension}")
async def delete_endpoint(extension: str):
    """Delete a PJSIP endpoint configuration"""
    try:
        # Delete the endpoint
        result = await ami_client.delete_endpoint(extension)
        
        # Check result
        if result['status'] == 'error':
            if 'not found' in result['message']:
                raise HTTPException(status_code=404, detail=result['message'])
            else:
                raise HTTPException(status_code=400, detail=result['message'])
        
        # Log the request
        logger.info(f"Request: endpoint=/endpoints/{extension}, method=DELETE, status_code=200")
        
        # Return success response
        return {
            "status": "success",
            "message": result['message']
        }
    except HTTPException:
        raise
    except Exception as e:
        # Log error
        logger.error(f"Error deleting endpoint: {e}")
        raise HTTPException(status_code=500, detail="Failed to delete endpoint")


>>>>>>> a1f1b599

# Expose socket_app for uvicorn
if __name__ == "__main__":
    uvicorn.run(
        "main:socket_app",
        host="127.0.0.1",
        port=8000,
        reload=True
    )<|MERGE_RESOLUTION|>--- conflicted
+++ resolved
@@ -178,7 +178,6 @@
         logger.error(f"Error getting PJSIP details: {e}")
         raise HTTPException(status_code=500, detail="Failed to get endpoint details")
 
-<<<<<<< HEAD
 # Endpoint Management API Routes
 @app.post("/api/endpoints", status_code=201)
 async def create_endpoint(endpoint: EndpointCreate):
@@ -297,158 +296,6 @@
     except Exception as e:
         logger.error(f"Error deleting endpoint {endpoint_id}: {e}")
         raise HTTPException(status_code=500, detail=f"Failed to delete endpoint: {str(e)}")
-=======
-
-@app.get("/api/endpoints/{extension}/config")
-async def get_endpoint_config(extension: str):
-    """Get the complete configuration for a specific endpoint
-    
-    Returns the full configuration of an endpoint from pjsip.conf,
-    including its endpoint, auth, and aor sections.
-    """
-    try:
-        # Get endpoint configuration
-        logger.info(f"Request: endpoint=/endpoints/{extension}/config, method=GET")
-        result = await ami_client.get_endpoint_config(extension)
-        
-        # Check result
-        if result['status'] == 'error':
-            if 'not found' in result['message']:
-                raise HTTPException(status_code=404, detail=result['message'])
-            else:
-                raise HTTPException(status_code=400, detail=result['message'])
-        
-        # Log the request
-        logger.info(f"Request: endpoint=/endpoints/{extension}/config, method=GET, status_code=200")
-        
-        # Return success response with configuration
-        return {
-            "status": "success",
-            "message": result['message'],
-            "config": result['config']
-        }
-    except HTTPException:
-        raise
-    except Exception as e:
-        # Log error
-        logger.error(f"Error getting endpoint configuration: {e}")
-        raise HTTPException(status_code=500, detail="Failed to get endpoint configuration")
-
-
-
-
-@app.put("/api/endpoints/{extension}")
-async def update_endpoint(extension: str, endpoint_data: dict):
-    """Update an existing PJSIP endpoint configuration
-    
-    Optional fields in endpoint_data:
-    - name: The caller ID name
-    - password: Authentication password
-    - context: Dialplan context for incoming calls
-    - transport: SIP transport
-    - allow: Allowed codecs
-    - disallow: Disallowed codecs
-    """
-    try:
-        # Update the endpoint
-        logger.info(f"Updating endpoint {extension} with data: {endpoint_data}")
-        result = await ami_client.update_endpoint(extension, endpoint_data)
-        
-        # Check result
-        if result['status'] == 'error':
-            if 'not found' in result['message']:
-                raise HTTPException(status_code=404, message=result['message'])
-            else:
-                raise HTTPException(status_code=400, message=result['message'])
-        
-        # Log the request
-        logger.info(f"Request: endpoint=/endpoints/{extension}, method=PUT, data={endpoint_data}, status_code=200")
-        
-        # Return success response
-        return {
-            "status": "success",
-            "message": result['message'],
-            "extension": result['extension']
-        }
-    except HTTPException:
-        raise
-    except Exception as e:
-        # Log error
-        logger.error(f"Error updating endpoint: {e}")
-        raise HTTPException(status_code=500, message="Failed to update endpoint")
-
-
-@app.post("/api/endpoints", status_code=201)
-async def add_endpoint(endpoint_data: dict):
-    """Add a new PJSIP endpoint configuration
-    
-    Required fields in endpoint_data:
-    - extension: The endpoint extension number
-    - name: The caller ID name
-    - password: Authentication password
-    
-    Optional fields in endpoint_data:
-    - context: Dialplan context for incoming calls (default: from-internal)
-    - transport: SIP transport (default: transport-udp)
-    - allow: Allowed codecs (default: ulaw,alaw)
-    - disallow: Disallowed codecs (default: all)
-    """
-    try:
-        # Add the endpoint
-        result = await ami_client.add_endpoint(endpoint_data)
-        
-        # Check result
-        if result['status'] == 'error':
-            raise HTTPException(status_code=400, detail=result['message'])
-        
-        # Log the request
-        logger.info(f"Request: endpoint=/endpoints, method=POST, data={endpoint_data}, status_code=201")
-        
-        # Return success response
-        return {
-            "status": "success",
-            "message": result['message'],
-            "extension": result['extension']
-        }
-    except HTTPException:
-        raise
-    except Exception as e:
-        # Log error
-        logger.error(f"Error adding endpoint: {e}")
-        raise HTTPException(status_code=500, detail="Failed to add endpoint")
-
-
-@app.delete("/api/endpoints/{extension}")
-async def delete_endpoint(extension: str):
-    """Delete a PJSIP endpoint configuration"""
-    try:
-        # Delete the endpoint
-        result = await ami_client.delete_endpoint(extension)
-        
-        # Check result
-        if result['status'] == 'error':
-            if 'not found' in result['message']:
-                raise HTTPException(status_code=404, detail=result['message'])
-            else:
-                raise HTTPException(status_code=400, detail=result['message'])
-        
-        # Log the request
-        logger.info(f"Request: endpoint=/endpoints/{extension}, method=DELETE, status_code=200")
-        
-        # Return success response
-        return {
-            "status": "success",
-            "message": result['message']
-        }
-    except HTTPException:
-        raise
-    except Exception as e:
-        # Log error
-        logger.error(f"Error deleting endpoint: {e}")
-        raise HTTPException(status_code=500, detail="Failed to delete endpoint")
-
-
->>>>>>> a1f1b599
 
 # Expose socket_app for uvicorn
 if __name__ == "__main__":
