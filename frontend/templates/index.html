--- conflicted
+++ resolved
@@ -32,12 +32,9 @@
             <div class="col-md-12">
                 <div class="card">
                     <div class="card-header d-flex justify-content-between align-items-center">
+                    <div class="card-header d-flex justify-content-between align-items-center">
                         <h2 class="mb-0">Extension Status</h2>
-<<<<<<< HEAD
                         <button id="addEndpointBtn" class="btn btn-success btn-sm">
-=======
-                        <button id="add-endpoint-btn" class="btn btn-success btn-sm">
->>>>>>> a1f1b599
                             <i class="bi bi-plus-circle"></i> Add Endpoint
                         </button>
                     </div>
@@ -50,11 +47,7 @@
                                         <th>Name</th>
                                         <th>State</th>
                                         <th>Last Updated</th>
-<<<<<<< HEAD
                                         <th class="text-end">Actions</th>
-=======
-                                        <th>Action</th>
->>>>>>> a1f1b599
                                     </tr>
                                 </thead>
                                 <tbody id="endpoints-table">
